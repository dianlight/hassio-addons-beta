name: Build

on:
    pull_request:
        branches: 
            - master
    workflow_dispatch:

permissions:
  pull-requests: write

jobs:
    build:
        if: github.event.pull_request.draft == false
        runs-on: ubuntu-latest

        steps:
        - uses: actions/checkout@v4
          with:
                submodules: true

        - name: Login to DockerHub
          uses: docker/login-action@v3
          with:
                username: ${{ secrets.DOCKERHUB_USERNAME }}
                password: ${{ secrets.DOCKERHUB_TOKEN }}

        - name: Dump GitHub context
          env:
            GITHUB_CONTEXT: ${{ toJson(github) }}
          run: echo "$GITHUB_CONTEXT"
        - name: Dump job context
          env:
            JOB_CONTEXT: ${{ toJson(job) }}
          run: echo "$JOB_CONTEXT"
        - name: Dump steps context
          env:
            STEPS_CONTEXT: ${{ toJson(steps) }}
          run: echo "$STEPS_CONTEXT"
        - name: Dump runner context
          env:
            RUNNER_CONTEXT: ${{ toJson(runner) }}
          run: echo "$RUNNER_CONTEXT"
        - name: Dump strategy context
          env:
            STRATEGY_CONTEXT: ${{ toJson(strategy) }}
          run: echo "$STRATEGY_CONTEXT"
        - name: Dump matrix context
          env:
            MATRIX_CONTEXT: ${{ toJson(matrix) }}
          run: echo "$MATRIX_CONTEXT"

        - name: Extract branch name
          shell: bash
<<<<<<< HEAD
          run: echo "BR_PROJECT=$(TMP=${{github.head_ref}};echo ${TMP##*/})" >> "$GITHUB_OUTPUT"
=======
          run: echo "BR_PROJECT=$(TMP=${{github.ref_name}};echo ${TMP##*/})" >> "$GITHUB_OUTPUT"
>>>>>>> eacb8fc9
          id: extract_branch
                
        - name: Publish ${{ steps.extract_branch.outputs.BR_PROJECT }} Addon
          uses: home-assistant/builder@master
          env:
                CAS_API_KEY: ${{ secrets.CAS_API_KEY }}
          with:
                args: |
                    --all \
                    --target ${{ steps.extract_branch.outputs.BR_PROJECT }} \
                    --docker-hub dianlight<|MERGE_RESOLUTION|>--- conflicted
+++ resolved
@@ -52,11 +52,7 @@
 
         - name: Extract branch name
           shell: bash
-<<<<<<< HEAD
           run: echo "BR_PROJECT=$(TMP=${{github.head_ref}};echo ${TMP##*/})" >> "$GITHUB_OUTPUT"
-=======
-          run: echo "BR_PROJECT=$(TMP=${{github.ref_name}};echo ${TMP##*/})" >> "$GITHUB_OUTPUT"
->>>>>>> eacb8fc9
           id: extract_branch
                 
         - name: Publish ${{ steps.extract_branch.outputs.BR_PROJECT }} Addon
